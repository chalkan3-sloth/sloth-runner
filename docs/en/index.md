# Sloth-Runner Documentation

Welcome to the comprehensive documentation for Sloth-Runner, your flexible tool for task automation and workflow orchestration using Lua scripts.

Here you will find detailed guides, API references, and practical examples to help you make the most of Sloth-Runner's power.

## Table of Contents

*   [Getting Started](./getting-started.md)
*   [Core Concepts](./core-concepts.md)
*   [CLI Commands](./CLI.md)
*   **Built-in Modules:**
    *   [Data Module](./modules/data.md)
    *   [Exec Module](./modules/exec.md)
    *   [FS Module](./modules/fs.md)
    *   [GCP Module](./modules/gcp.md)
    *   [Git Module](./modules/git.md)
    *   [Log Module](./modules/log.md)
    *   [Net Module](./modules/net.md)
    *   [Pulumi Module](./modules/pulumi.md)
    *   [Python Module](./modules/python.md)
    *   [Salt Module](./modules/salt.md)
<<<<<<< HEAD
    *   [GCP Module](./modules/gcp.md)
    *   [Notifications Module](./modules/notifications.md)
=======
>>>>>>> 6c76d7c4
*   [Advanced Examples](./advanced-examples.md)

---
[English](./index.md) | [Português](../pt/index.md) | [中文](../zh/index.md)<|MERGE_RESOLUTION|>--- conflicted
+++ resolved
@@ -17,14 +17,10 @@
     *   [Git Module](./modules/git.md)
     *   [Log Module](./modules/log.md)
     *   [Net Module](./modules/net.md)
+    *   [Notifications Module](./modules/notifications.md)
     *   [Pulumi Module](./modules/pulumi.md)
     *   [Python Module](./modules/python.md)
     *   [Salt Module](./modules/salt.md)
-<<<<<<< HEAD
-    *   [GCP Module](./modules/gcp.md)
-    *   [Notifications Module](./modules/notifications.md)
-=======
->>>>>>> 6c76d7c4
 *   [Advanced Examples](./advanced-examples.md)
 
 ---
