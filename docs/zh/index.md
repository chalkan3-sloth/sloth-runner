--- conflicted
+++ resolved
@@ -17,14 +17,10 @@
     *   [Git 模块](./modules/git.md)
     *   [Log 模块](./modules/log.md)
     *   [Net 模块](./modules/net.md)
+    *   [通知模块](./modules/notifications.md)
     *   [Pulumi 模块](./modules/pulumi.md)
     *   [Python 模块](./modules/python.md)
     *   [Salt 模块](./modules/salt.md)
-<<<<<<< HEAD
-    *   [GCP 模块](./modules/gcp.md)
-    *   [通知模块](./modules/notifications.md)
-=======
->>>>>>> 6c76d7c4
 *   [高级示例](./advanced-examples.md)
 
 ---
