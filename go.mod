module github.com/chalkan3/sloth-runner

go 1.25.1

require (
	github.com/pterm/pterm v0.12.81
	github.com/spf13/cobra v1.10.1
	github.com/stretchr/testify v1.11.1
	github.com/yuin/gopher-lua v1.1.1
	gopkg.in/yaml.v2 v2.4.0
)

require (
	atomicgo.dev/cursor v0.2.0 // indirect
	atomicgo.dev/keyboard v0.2.9 // indirect
	atomicgo.dev/schedule v0.1.0 // indirect
<<<<<<< HEAD
=======
	github.com/AlecAivazis/survey/v2 v2.3.7 // indirect
>>>>>>> 6ebdd928
	github.com/containerd/console v1.0.5 // indirect
	github.com/davecgh/go-spew v1.1.1 // indirect
	github.com/gookit/color v1.5.4 // indirect
	github.com/inconshreveable/mousetrap v1.1.0 // indirect
<<<<<<< HEAD
	github.com/lithammer/fuzzysearch v1.1.8 // indirect
	github.com/mattn/go-runewidth v0.0.16 // indirect
	github.com/pmezard/go-difflib v1.0.0 // indirect
	github.com/rivo/uniseg v0.4.7 // indirect
	github.com/spf13/pflag v1.0.9 // indirect
=======
	github.com/kballard/go-shellquote v0.0.0-20180428030007-95032a82bc51 // indirect
	github.com/lithammer/fuzzysearch v1.1.8 // indirect
	github.com/mattn/go-colorable v0.1.2 // indirect
	github.com/mattn/go-isatty v0.0.8 // indirect
	github.com/mattn/go-runewidth v0.0.16 // indirect
	github.com/mgutz/ansi v0.0.0-20170206155736-9520e82c474b // indirect
	github.com/pmezard/go-difflib v1.0.0 // indirect
	github.com/pterm/pterm v0.12.81 // indirect
	github.com/rivo/uniseg v0.4.7 // indirect
	github.com/spf13/pflag v1.0.9 // indirect
	github.com/stretchr/testify v1.11.1 // indirect
>>>>>>> 6ebdd928
	github.com/xo/terminfo v0.0.0-20220910002029-abceb7e1c41e // indirect
	golang.org/x/sys v0.33.0 // indirect
	golang.org/x/term v0.32.0 // indirect
	golang.org/x/text v0.26.0 // indirect
	gopkg.in/yaml.v3 v3.0.1 // indirect
)<|MERGE_RESOLUTION|>--- conflicted
+++ resolved
@@ -3,7 +3,7 @@
 go 1.25.1
 
 require (
-	github.com/pterm/pterm v0.12.81
+	github.com/AlecAivazis/survey/v2 v2.3.7
 	github.com/spf13/cobra v1.10.1
 	github.com/stretchr/testify v1.11.1
 	github.com/yuin/gopher-lua v1.1.1
@@ -11,39 +11,18 @@
 )
 
 require (
-	atomicgo.dev/cursor v0.2.0 // indirect
-	atomicgo.dev/keyboard v0.2.9 // indirect
-	atomicgo.dev/schedule v0.1.0 // indirect
-<<<<<<< HEAD
-=======
-	github.com/AlecAivazis/survey/v2 v2.3.7 // indirect
->>>>>>> 6ebdd928
-	github.com/containerd/console v1.0.5 // indirect
 	github.com/davecgh/go-spew v1.1.1 // indirect
-	github.com/gookit/color v1.5.4 // indirect
 	github.com/inconshreveable/mousetrap v1.1.0 // indirect
-<<<<<<< HEAD
-	github.com/lithammer/fuzzysearch v1.1.8 // indirect
-	github.com/mattn/go-runewidth v0.0.16 // indirect
-	github.com/pmezard/go-difflib v1.0.0 // indirect
-	github.com/rivo/uniseg v0.4.7 // indirect
-	github.com/spf13/pflag v1.0.9 // indirect
-=======
 	github.com/kballard/go-shellquote v0.0.0-20180428030007-95032a82bc51 // indirect
-	github.com/lithammer/fuzzysearch v1.1.8 // indirect
+	github.com/kr/pretty v0.1.0 // indirect
 	github.com/mattn/go-colorable v0.1.2 // indirect
 	github.com/mattn/go-isatty v0.0.8 // indirect
-	github.com/mattn/go-runewidth v0.0.16 // indirect
 	github.com/mgutz/ansi v0.0.0-20170206155736-9520e82c474b // indirect
 	github.com/pmezard/go-difflib v1.0.0 // indirect
-	github.com/pterm/pterm v0.12.81 // indirect
-	github.com/rivo/uniseg v0.4.7 // indirect
 	github.com/spf13/pflag v1.0.9 // indirect
-	github.com/stretchr/testify v1.11.1 // indirect
->>>>>>> 6ebdd928
-	github.com/xo/terminfo v0.0.0-20220910002029-abceb7e1c41e // indirect
 	golang.org/x/sys v0.33.0 // indirect
 	golang.org/x/term v0.32.0 // indirect
 	golang.org/x/text v0.26.0 // indirect
+	gopkg.in/check.v1 v1.0.0-20190902080502-41f04d3bba15 // indirect
 	gopkg.in/yaml.v3 v3.0.1 // indirect
 )